--- conflicted
+++ resolved
@@ -34,15 +34,12 @@
 import static io.micronaut.starter.options.BuildTool.GRADLE;
 import static io.micronaut.starter.options.BuildTool.MAVEN;
 
-<<<<<<< HEAD
 /**
  * DefaultTestScriptGenerator is a singleton class that implements the TestScriptGenerator interface.
  * It provides methods to generate test scripts for guides.
  */
-=======
+@Singleton
 @Internal
->>>>>>> f8f2bd34
-@Singleton
 class DefaultTestScriptGenerator implements TestScriptGenerator {
     private static final Logger LOG = LoggerFactory.getLogger(DefaultTestScriptGenerator.class);
 
@@ -55,10 +52,14 @@
     }
 
     private static List<String> guidesChanged(List<String> changedFiles) {
-        return changedFiles.stream().filter(path -> path.startsWith("guides")).map(path -> {
-            String guideFolder = path.substring("guides/".length());
-            return guideFolder.substring(0, guideFolder.indexOf('/'));
-        }).distinct().collect(Collectors.toList());
+        return changedFiles.stream()
+                .filter(path -> path.startsWith("guides"))
+                .map(path -> {
+                    String guideFolder = path.substring("guides/".length());
+                    return guideFolder.substring(0, guideFolder.indexOf('/'));
+                })
+                .distinct()
+                .collect(Collectors.toList());
     }
 
     private static boolean changesMicronautVersion(List<String> changedFiles) {
@@ -76,27 +77,43 @@
         return changedFiles.stream().anyMatch(file -> file.contains("buildSrc"));
     }
 
-    private static String scriptForFolder(String nestedFolder, String folder, boolean stopIfFailure, BuildTool buildTool, boolean noDaemon, boolean nativeTest, boolean validateLicense) {
+    private static String scriptForFolder(String nestedFolder,
+                                          String folder,
+                                          boolean stopIfFailure,
+                                          BuildTool buildTool,
+                                          boolean noDaemon,
+                                          boolean nativeTest,
+                                          boolean validateLicense) {
         String testCopy = nativeTest ? "native tests" : "tests";
-        StringBuilder bashScript = new StringBuilder(String.format("""
-                cd %s
-                echo "-------------------------------------------------"
-                echo "Executing '%s' %s"
-                """, nestedFolder, folder, testCopy));
+        StringBuilder bashScript = new StringBuilder(String.format(
+                """
+                        cd %s
+                        echo "-------------------------------------------------"
+                        echo "Executing '%s' %s"
+                        """,
+                nestedFolder, folder, testCopy
+        ));
 
         if (noDaemon) {
             bashScript.append("kill_kotlin_daemon\n");
         }
 
         if (nativeTest) {
-            bashScript.append(String.format("%s || EXIT_STATUS=$?\n", buildTool == BuildTool.MAVEN ? "./mvnw -Pnative test" : "./gradlew nativeTest"));
+            bashScript.append(String.format(
+                    "%s || EXIT_STATUS=$?\n",
+                    buildTool == BuildTool.MAVEN ? "./mvnw -Pnative test" : "./gradlew nativeTest"
+            ));
         } else {
             String mavenCommand = validateLicense ? "./mvnw -q test spotless:check" : "./mvnw -q test";
-            bashScript.append(String.format("""
-                    %s || EXIT_STATUS=$?
-                    echo "Stopping shared test resources service (if created)"
-                    %s > /dev/null 2>&1 || true
-                    """, buildTool == BuildTool.MAVEN ? mavenCommand : "./gradlew -q check", buildTool == BuildTool.MAVEN ? "./mvnw -q mn:stop-testresources-service" : "./gradlew -q stopTestResourcesService"));
+            bashScript.append(String.format(
+                    """
+                            %s || EXIT_STATUS=$?
+                            echo "Stopping shared test resources service (if created)"
+                            %s > /dev/null 2>&1 || true
+                            """,
+                    buildTool == BuildTool.MAVEN ? mavenCommand : "./gradlew -q check",
+                    buildTool == BuildTool.MAVEN ? "./mvnw -q mn:stop-testresources-service" : "./gradlew -q stopTestResourcesService"
+            ));
         }
 
         if (noDaemon) {
@@ -106,26 +123,35 @@
         bashScript.append("cd ..\n");
 
         if (stopIfFailure) {
-            bashScript.append(String.format("""
-                    if [ $EXIT_STATUS -ne 0 ]; then
-                      echo "'%s' %s failed => exit $EXIT_STATUS"
-                      exit $EXIT_STATUS
-                    fi
-                    """, folder, testCopy));
+            bashScript.append(String.format(
+                    """
+                            if [ $EXIT_STATUS -ne 0 ]; then
+                              echo "'%s' %s failed => exit $EXIT_STATUS"
+                              exit $EXIT_STATUS
+                            fi
+                            """,
+                    folder, testCopy
+            ));
         } else {
-            bashScript.append(String.format("""
-                    if [ $EXIT_STATUS -ne 0 ]; then
-                      FAILED_PROJECTS=("${FAILED_PROJECTS[@]}" %s)
-                      echo "'%s' %s failed => exit $EXIT_STATUS"
-                    fi
-                    EXIT_STATUS=0
-                    """, folder, folder, testCopy));
+            bashScript.append(String.format(
+                    """
+                            if [ $EXIT_STATUS -ne 0 ]; then
+                              FAILED_PROJECTS=("${FAILED_PROJECTS[@]}" %s)
+                              echo "'%s' %s failed => exit $EXIT_STATUS"
+                            fi
+                            EXIT_STATUS=0
+                            """,
+                    folder, folder, testCopy
+            ));
         }
 
         return bashScript.toString();
     }
 
-    private static boolean shouldSkip(Guide metadata, List<String> guidesChanged, boolean forceExecuteEveryTest, GuidesConfiguration guidesConfiguration) {
+    private static boolean shouldSkip(Guide metadata,
+                                      List<String> guidesChanged,
+                                      boolean forceExecuteEveryTest,
+                                      GuidesConfiguration guidesConfiguration) {
 
         if (!GuideGenerationUtils.process(metadata, false, guidesConfiguration)) {
             return true;
