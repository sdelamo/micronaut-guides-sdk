/*
 * Copyright 2017-2024 original authors
 *
 * Licensed under the Apache License, Version 2.0 (the "License");
 * you may not use this file except in compliance with the License.
 * You may obtain a copy of the License at
 *
 * https://www.apache.org/licenses/LICENSE-2.0
 *
 * Unless required by applicable law or agreed to in writing, software
 * distributed under the License is distributed on an "AS IS" BASIS,
 * WITHOUT WARRANTIES OR CONDITIONS OF ANY KIND, either express or implied.
 * See the License for the specific language governing permissions and
 * limitations under the License.
 */
package io.micronaut.guides.core;

import com.networknt.schema.*;
import io.micronaut.core.annotation.NonNull;
import jakarta.inject.Singleton;

/**
 * DefaultJsonSchemaProvider is a singleton class that implements the JsonSchemaProvider interface.
 * It provides methods to retrieve JSON schemas.
 */
@Singleton
public class DefaultJsonSchemaProvider implements JsonSchemaProvider {
<<<<<<< HEAD
    /**
     * The JsonSchemaFactory instance used to create JSON schemas.
     */
    JsonSchemaFactory jsonSchemaFactory = JsonSchemaFactory.getInstance(SpecVersion.VersionFlag.V202012, builder -> builder.schemaMappers(schemaMappers -> schemaMappers.mapPrefix("https://guides.micronaut.io/schemas", "classpath:")));
=======
    JsonSchemaFactory jsonSchemaFactory = JsonSchemaFactory.getInstance(SpecVersion.VersionFlag.V202012);
>>>>>>> f8f2bd34

    /**
     * Returns the JSON schema for the guide metadata.
     *
     * @return the JSON schema
     */
    @Override
    @NonNull
    public JsonSchema getSchema() {
        SchemaValidatorsConfig.Builder builder = SchemaValidatorsConfig.builder();
        SchemaValidatorsConfig validatorsConfig = builder.build();
        return jsonSchemaFactory.getSchema(SchemaLocation.of("https://micronaut-projects.github.io/micronaut-guides-sdk/guide-metadata.schema.json"), validatorsConfig);
    }
}<|MERGE_RESOLUTION|>--- conflicted
+++ resolved
@@ -25,14 +25,7 @@
  */
 @Singleton
 public class DefaultJsonSchemaProvider implements JsonSchemaProvider {
-<<<<<<< HEAD
-    /**
-     * The JsonSchemaFactory instance used to create JSON schemas.
-     */
-    JsonSchemaFactory jsonSchemaFactory = JsonSchemaFactory.getInstance(SpecVersion.VersionFlag.V202012, builder -> builder.schemaMappers(schemaMappers -> schemaMappers.mapPrefix("https://guides.micronaut.io/schemas", "classpath:")));
-=======
     JsonSchemaFactory jsonSchemaFactory = JsonSchemaFactory.getInstance(SpecVersion.VersionFlag.V202012);
->>>>>>> f8f2bd34
 
     /**
      * Returns the JSON schema for the guide metadata.
