/*
 * Copyright 2017-2024 original authors
 *
 * Licensed under the Apache License, Version 2.0 (the "License");
 * you may not use this file except in compliance with the License.
 * You may obtain a copy of the License at
 *
 * https://www.apache.org/licenses/LICENSE-2.0
 *
 * Unless required by applicable law or agreed to in writing, software
 * distributed under the License is distributed on an "AS IS" BASIS,
 * WITHOUT WARRANTIES OR CONDITIONS OF ANY KIND, either express or implied.
 * See the License for the specific language governing permissions and
 * limitations under the License.
 */
package io.micronaut.guides.core;

import io.micronaut.context.exceptions.ConfigurationException;
import io.micronaut.core.annotation.Internal;
import io.micronaut.core.annotation.NonNull;
import jakarta.inject.Singleton;
import jakarta.validation.constraints.NotNull;
import org.slf4j.Logger;
import org.slf4j.LoggerFactory;

import java.io.File;
import java.io.IOException;
import java.nio.file.Files;
import java.nio.file.Path;
import java.nio.file.Paths;
import java.nio.file.StandardCopyOption;
import java.util.Arrays;
import java.util.List;

import static io.micronaut.core.util.StringUtils.EMPTY_STRING;

<<<<<<< HEAD
/**
 * Class that provides utility methods for transferring files.
 */
=======
@Internal
>>>>>>> f8f2bd34
@Singleton
class DefaultFilesTransferUtility implements FilesTransferUtility {
    private static final Logger LOG = LoggerFactory.getLogger(DefaultFilesTransferUtility.class);
    private static final String EXTENSION_JAVA = ".java";
    private static final String EXTENSION_GROOVY = ".groovy";
    private static final String EXTENSION_KT = ".kt";

    private final LicenseLoader licenseLoader;
    private final GuidesConfiguration guidesConfiguration;

    /**
     * Constructs a new DefaultFilesTransferUtility.
     *
     * @param licenseLoader       the license loader
     * @param guidesConfiguration the guides configuration
     */
    DefaultFilesTransferUtility(LicenseLoader licenseLoader, GuidesConfiguration guidesConfiguration) {
        this.licenseLoader = licenseLoader;
        this.guidesConfiguration = guidesConfiguration;
    }

    /**
     * Checks if a file contains the specified text.
     *
     * @param file the file to check
     * @param text the text to look for
     * @return true if the file contains the text, false otherwise
     */
    private static boolean fileContainsText(File file, String text) {
        try {
            return new String(Files.readAllBytes(file.toPath())).contains(text);
        } catch (IOException e) {
            e.printStackTrace();
            return false;
        }
    }

    /**
     * Copies guide source files from the input directory to the destination path.
     *
     * @param inputDir                 the input directory
     * @param destinationPath          the destination path
     * @param appName                  the application name
     * @param language                 the programming language
     * @param ignoreMissingDirectories whether to ignore missing directories
     * @throws IOException if an I/O error occurs during file copy
     */
    private static void copyGuideSourceFiles(File inputDir, Path destinationPath, String appName, String language, boolean ignoreMissingDirectories) throws IOException {

        // look for a common 'src' directory shared by multiple languages and copy those files first
        final String srcFolder = "src";
        Path srcPath = Paths.get(inputDir.getAbsolutePath(), appName, srcFolder);
        if (Files.exists(srcPath)) {
            Files.walkFileTree(srcPath, new CopyFileVisitor(Paths.get(destinationPath.toString(), srcFolder)));
        }

        Path sourcePath = Paths.get(inputDir.getAbsolutePath(), appName, language);
        if (!Files.exists(sourcePath)) {
            sourcePath.toFile().mkdir();
        }
        if (Files.exists(sourcePath)) {
            // copy source/resource files for the current language
            Files.walkFileTree(sourcePath, new CopyFileVisitor(destinationPath));
        } else if (!ignoreMissingDirectories) {
            throw new ConfigurationException("source directory " + sourcePath.toFile().getAbsolutePath() + " does not exist");
        }
    }

    /**
     * Returns a file to be deleted based on the destination and path.
     *
     * @param destination the destination directory
     * @param path        the path of the file to delete
     * @return the file to delete
     */
    private static File fileToDelete(File destination, String path) {
        return Paths.get(destination.getAbsolutePath(), path).toFile();
    }

    /**
     * Copies a file from the input directory to the destination root.
     *
     * @param inputDir        the input directory
     * @param destinationRoot the destination root
     * @param filePath        the file path
     * @throws IOException if an I/O error occurs during file copy
     */
    private static void copyFile(File inputDir, File destinationRoot, String filePath) throws IOException {
        File sourceFile = new File(inputDir, filePath);
        File destinationFile = new File(destinationRoot, filePath);

        File destinationFileDir = destinationFile.getParentFile();
        if (!destinationFileDir.exists()) {
            Files.createDirectories(destinationFileDir.toPath());
        }

        Files.copy(sourceFile.toPath(), destinationFile.toPath(), StandardCopyOption.REPLACE_EXISTING);
    }

    /**
     * Transfers files from the input directory to the output directory for the provided guide.
     *
     * @param inputDirectory  the directory containing the input files
     * @param outputDirectory the directory where the files will be transferred
     * @param guide           the guide metadata
     * @throws IOException if an I/O error occurs during file transfer
     */
    @Override
    public void transferFiles(@NotNull @NonNull File inputDirectory, @NotNull @NonNull File outputDirectory, @NotNull @NonNull Guide guide) throws IOException {
        List<GuidesOption> guidesOptionList = GuideGenerationUtils.guidesOptions(guide, LOG);
        for (GuidesOption guidesOption : guidesOptionList) {
            for (App app : guide.apps()) {
                String appName = app.name().equals(guidesConfiguration.getDefaultAppName()) ? EMPTY_STRING : app.name();
                String folder = MacroUtils.getSourceDir(guide.slug(), guidesOption);
                Path destinationPath = Paths.get(outputDirectory.getAbsolutePath(), folder, appName);
                File destination = destinationPath.toFile();

                if (guide.base() != null) {
                    File baseDir = new File(inputDirectory.getParentFile(), guide.base());
                    copyGuideSourceFiles(baseDir, destinationPath, appName, guidesOption.getLanguage().toString(), true);
                }

                copyGuideSourceFiles(inputDirectory, destinationPath, appName, guidesOption.getLanguage().toString(), false);

                if (app.excludeSource() != null) {
                    for (String mainSource : app.excludeSource()) {
                        File f = fileToDelete(destination, GuideGenerationUtils.mainPath(appName, mainSource, guidesOption, guidesConfiguration));
                        if (f.exists()) {
                            f.delete();
                        }
                        f = fileToDelete(destination, GuideGenerationUtils.mainPath(appName, mainSource, guidesOption, guidesConfiguration));
                        if (f.exists()) {
                            f.delete();
                        }
                    }
                }

                if (app.excludeTest() != null) {
                    for (String testSource : app.excludeTest()) {
                        File f = fileToDelete(destination, GuideGenerationUtils.testPath(appName, testSource, guidesOption, guidesConfiguration));
                        if (f.exists()) {
                            f.delete();
                        }
                        f = fileToDelete(destination, GuideGenerationUtils.testPath(appName, testSource, guidesOption, guidesConfiguration));
                        if (f.exists()) {
                            f.delete();
                        }
                    }
                }

                if (guide.zipIncludes() != null) {
                    File destinationRoot = new File(outputDirectory.getAbsolutePath(), folder);
                    for (String zipInclude : guide.zipIncludes()) {
                        copyFile(inputDirectory, destinationRoot, zipInclude);
                    }
                }
                addLicenses(new File(outputDirectory.getAbsolutePath(), folder));
            }
        }
    }

    /**
     * Adds license headers to the files in the specified folder.
     *
     * @param folder the folder containing the files to which license headers will be added
     */
    void addLicenses(File folder) {
        String licenseHeader = licenseLoader.getLicenseHeaderText();
        Arrays.stream(folder.listFiles()).forEach(file -> {
            if ((file.getPath().endsWith(EXTENSION_JAVA) || file.getPath().endsWith(EXTENSION_GROOVY) || file.getPath().endsWith(EXTENSION_KT)) && !fileContainsText(file, "Licensed under")) {
                try {
                    String content = new String(Files.readAllBytes(file.toPath()));
                    Files.write(file.toPath(), (licenseHeader + content).getBytes());
                } catch (IOException e) {
                    e.printStackTrace();
                }
            }
        });
    }
}<|MERGE_RESOLUTION|>--- conflicted
+++ resolved
@@ -34,13 +34,10 @@
 
 import static io.micronaut.core.util.StringUtils.EMPTY_STRING;
 
-<<<<<<< HEAD
 /**
  * Class that provides utility methods for transferring files.
  */
-=======
 @Internal
->>>>>>> f8f2bd34
 @Singleton
 class DefaultFilesTransferUtility implements FilesTransferUtility {
     private static final Logger LOG = LoggerFactory.getLogger(DefaultFilesTransferUtility.class);
@@ -210,7 +207,8 @@
     void addLicenses(File folder) {
         String licenseHeader = licenseLoader.getLicenseHeaderText();
         Arrays.stream(folder.listFiles()).forEach(file -> {
-            if ((file.getPath().endsWith(EXTENSION_JAVA) || file.getPath().endsWith(EXTENSION_GROOVY) || file.getPath().endsWith(EXTENSION_KT)) && !fileContainsText(file, "Licensed under")) {
+            if ((file.getPath().endsWith(EXTENSION_JAVA) || file.getPath().endsWith(EXTENSION_GROOVY) || file.getPath().endsWith(EXTENSION_KT))
+                    && !fileContainsText(file, "Licensed under")) {
                 try {
                     String content = new String(Files.readAllBytes(file.toPath()));
                     Files.write(file.toPath(), (licenseHeader + content).getBytes());
