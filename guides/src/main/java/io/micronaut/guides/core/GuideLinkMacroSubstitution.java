/*
 * Copyright 2017-2024 original authors
 *
 * Licensed under the Apache License, Version 2.0 (the "License");
 * you may not use this file except in compliance with the License.
 * You may obtain a copy of the License at
 *
 * https://www.apache.org/licenses/LICENSE-2.0
 *
 * Unless required by applicable law or agreed to in writing, software
 * distributed under the License is distributed on an "AS IS" BASIS,
 * WITHOUT WARRANTIES OR CONDITIONS OF ANY KIND, either express or implied.
 * See the License for the specific language governing permissions and
 * limitations under the License.
 */
package io.micronaut.guides.core;

import jakarta.inject.Singleton;

import java.util.regex.Matcher;
import java.util.regex.Pattern;

import static io.micronaut.guides.core.MacroUtils.findMacroInstances;

/**
 * GuideLinkMacroSubstitution is a singleton class that implements the MacroSubstitution interface.
 * It provides methods to handle macro substitutions for guide links in Asciidoc files.
 */
@Singleton
public class GuideLinkMacroSubstitution implements MacroSubstitution {
    /**
     * Regular expression pattern to match guide link macros.
     */
    private static final Pattern GUIDE_LINK_REGEX = Pattern.compile("guideLink:(.*?)\\[(.*?)]");

    /**
     * Processes a guide link macro and converts it to a standard link format.
     *
     * @param line the line containing the guide link macro
     * @return the processed line with the guide link converted to a standard link format
     */
    private static String processGuideLink(String line) {
        Matcher matcher = GUIDE_LINK_REGEX.matcher(line);
        if (matcher.find()) {
            String slug = matcher.group(1).trim();
            String text = matcher.group(2);
            return "link:" + slug + ".html[" + text + "]";
        }
        return line;
    }

    /**
     * Substitutes guide link macros in the given string with standard link formats.
     *
     * @param str    the string containing guide link macros
     * @param guide  the guide object (not used in this implementation)
     * @param option the guides option (not used in this implementation)
     * @return the string with guide link macros substituted with standard link formats
     */
    @Override
    public String substitute(String str, Guide guide, GuidesOption option) {
        for (String instance : findMacroInstances(str, GUIDE_LINK_REGEX)) {
            String res = processGuideLink(instance);
            str = str.replace(instance, res);
        }

        return str;
    }
<<<<<<< HEAD
=======

    @Override
    public int getOrder() {
        return 0;
    }

>>>>>>> f8f2bd34
}<|MERGE_RESOLUTION|>--- conflicted
+++ resolved
@@ -28,9 +28,6 @@
  */
 @Singleton
 public class GuideLinkMacroSubstitution implements MacroSubstitution {
-    /**
-     * Regular expression pattern to match guide link macros.
-     */
     private static final Pattern GUIDE_LINK_REGEX = Pattern.compile("guideLink:(.*?)\\[(.*?)]");
 
     /**
@@ -66,13 +63,10 @@
 
         return str;
     }
-<<<<<<< HEAD
-=======
 
     @Override
     public int getOrder() {
         return 0;
     }
 
->>>>>>> f8f2bd34
 }