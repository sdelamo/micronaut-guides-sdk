--- conflicted
+++ resolved
@@ -226,14 +226,9 @@
     }
 
     /**
-<<<<<<< HEAD
-     *
-     * @param version version
-=======
      * Sets the version path.
      *
      * @param version the version path to set
->>>>>>> 98e1a6b8
      */
     public void setVersion(String version) {
         this.version = version;
