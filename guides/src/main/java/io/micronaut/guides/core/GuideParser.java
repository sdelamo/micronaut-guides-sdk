/*
 * Copyright 2017-2024 original authors
 *
 * Licensed under the Apache License, Version 2.0 (the "License");
 * you may not use this file except in compliance with the License.
 * You may obtain a copy of the License at
 *
 * https://www.apache.org/licenses/LICENSE-2.0
 *
 * Unless required by applicable law or agreed to in writing, software
 * distributed under the License is distributed on an "AS IS" BASIS,
 * WITHOUT WARRANTIES OR CONDITIONS OF ANY KIND, either express or implied.
 * See the License for the specific language governing permissions and
 * limitations under the License.
 */
package io.micronaut.guides.core;

import io.micronaut.core.annotation.NonNull;
import jakarta.validation.constraints.NotNull;

import java.io.File;
import java.io.IOException;
import java.util.List;
import java.util.Optional;

/**
 * GuideParser is an interface that defines methods for parsing metadata of guides.
 * It provides methods to parse metadata for all guides in a specified directory
 * or for a single guide.
 */
public interface GuideParser {

<<<<<<< HEAD
    /**
     * Parses the metadata for all guides in the specified directory.
     *
     * @param guidesDir          the directory containing the guides
     * @param metadataConfigName the name of the metadata configuration file
     * @return a list of parsed guide metadata
     */
=======
    String DEFAULT_METADATA_NAME = "metadata.json";

>>>>>>> f8f2bd34
    @NonNull
    List<Guide> parseGuidesMetadata(@NonNull @NotNull File guidesDir, @NonNull @NotNull String metadataConfigName);

    /**
     * Parses the metadata for a single guide in the specified directory.
     *
     * @param guidesDir          the directory containing the guides
     * @param metadataConfigName the name of the metadata configuration file
     * @return an optional containing the parsed guide metadata, or empty if not found
     * @throws IOException if an I/O error occurs during parsing
     */
    @NonNull
<<<<<<< HEAD
    Optional<Guide> parseGuideMetadata(@NonNull @NotNull File guidesDir, @NonNull @NotNull String metadataConfigName) throws IOException;
=======
    default List<Guide> parseGuidesMetadata(@NonNull @NotNull File guidesDir) {
        return parseGuidesMetadata(guidesDir, DEFAULT_METADATA_NAME);
    }

    @NonNull
    Optional<Guide> parseGuideMetadata(@NonNull @NotNull File guidesDir,
                                       @NonNull @NotNull String metadataConfigName) throws IOException;
>>>>>>> f8f2bd34
}<|MERGE_RESOLUTION|>--- conflicted
+++ resolved
@@ -29,8 +29,8 @@
  * or for a single guide.
  */
 public interface GuideParser {
+    String DEFAULT_METADATA_NAME = "metadata.json";
 
-<<<<<<< HEAD
     /**
      * Parses the metadata for all guides in the specified directory.
      *
@@ -38,12 +38,21 @@
      * @param metadataConfigName the name of the metadata configuration file
      * @return a list of parsed guide metadata
      */
-=======
-    String DEFAULT_METADATA_NAME = "metadata.json";
+    @NonNull
+    List<Guide> parseGuidesMetadata(@NonNull @NotNull File guidesDir,
+                                    @NonNull @NotNull String metadataConfigName);
 
->>>>>>> f8f2bd34
+    /**
+     * Parses the metadata for a single guide in the specified directory.
+     *
+     * @param guidesDir          the directory containing the guides
+     * @return an optional containing the parsed guide metadata, or empty if not found
+     * @throws IOException if an I/O error occurs during parsing
+     */
     @NonNull
-    List<Guide> parseGuidesMetadata(@NonNull @NotNull File guidesDir, @NonNull @NotNull String metadataConfigName);
+    default List<Guide> parseGuidesMetadata(@NonNull @NotNull File guidesDir) {
+        return parseGuidesMetadata(guidesDir, DEFAULT_METADATA_NAME);
+    }
 
     /**
      * Parses the metadata for a single guide in the specified directory.
@@ -54,15 +63,6 @@
      * @throws IOException if an I/O error occurs during parsing
      */
     @NonNull
-<<<<<<< HEAD
-    Optional<Guide> parseGuideMetadata(@NonNull @NotNull File guidesDir, @NonNull @NotNull String metadataConfigName) throws IOException;
-=======
-    default List<Guide> parseGuidesMetadata(@NonNull @NotNull File guidesDir) {
-        return parseGuidesMetadata(guidesDir, DEFAULT_METADATA_NAME);
-    }
-
-    @NonNull
     Optional<Guide> parseGuideMetadata(@NonNull @NotNull File guidesDir,
                                        @NonNull @NotNull String metadataConfigName) throws IOException;
->>>>>>> f8f2bd34
 }